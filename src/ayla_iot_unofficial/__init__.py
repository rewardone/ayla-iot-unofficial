--- conflicted
+++ resolved
@@ -13,8 +13,4 @@
     AylaReadOnlyPropertyError,
 )
 
-<<<<<<< HEAD
-__version__ = '1.3.2'
-=======
-__version__ = '1.4.0'
->>>>>>> 2ba74eb2
+__version__ = '1.4.0'